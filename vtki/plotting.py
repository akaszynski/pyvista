"""
vtki plotting module
"""
import time
import logging
import ctypes
import PIL.Image
from subprocess import Popen, PIPE
import os
import colorsys
import collections

import vtk
from vtk.util import numpy_support as VN

import numpy as np
import vtki
from vtki.utilities import get_scalar, wrap, is_vtki_obj, numpy_to_texture
from vtki.export import export_plotter_vtkjs
import imageio


MAX_N_COLOR_BARS = 10
PV_BACKGROUND = [82/255., 87/255., 110/255.]
FONT_KEYS = {'arial': vtk.VTK_ARIAL,
             'courier': vtk.VTK_COURIER,
             'times': vtk.VTK_TIMES}


log = logging.getLogger(__name__)
log.setLevel('CRITICAL')


rcParams = {
    'background' : [0.3, 0.3, 0.3],
    'camera' : {
        'position' : [1, 1, 1],
        'viewup' : [0, 0, 1],
    },
    'window_size' : [1024, 768],
    'font' : {
        'family' : 'courier',
        'size' : 12,
        'title_size': None,
        'label_size' : None,
        'color' : [1, 1, 1],
    },
    'cmap' : 'jet',
    'color' : 'white',
    'outline_color' : 'white',
    'colorbar' : {
        'width' : 0.60,
        'height' : 0.08,
        'position_x' : 0.35,
        'position_y' : 0.02,
    },
    'show_edges' : False,
    'lighting': True,
}

DEFAULT_THEME = dict(rcParams)

def set_plot_theme(theme):
    """Set the plotting parameters to a predefined theme"""
    if theme.lower() in ['paraview', 'pv']:
        rcParams['background'] = PV_BACKGROUND
        rcParams['cmap'] = 'coolwarm'
        rcParams['font']['family'] = 'arial'
        rcParams['font']['label_size'] = 16
        rcParams['show_edges'] = False
    elif theme.lower() in ['document', 'doc', 'paper', 'report']:
        rcParams['background'] = 'white'
        rcParams['cmap'] = 'coolwarm'
        rcParams['font']['color'] = 'black'
        rcParams['show_edges'] = False
        rcParams['color'] = 'orange'
        rcParams['outline_color'] = 'black'
    elif theme.lower() in ['default']:
        for k,v in DEFAULT_THEME.items():
            rcParams[k] = v


def run_from_ipython():
    """ returns True when run from IPython """
    try:
        __IPYTHON__
        return True
    except NameError:
        return False


def _raise_not_matching(scalars, mesh):
    raise Exception('Number of scalars (%d) ' % scalars.size +
                    'must match either the number of points ' +
                    '(%d) ' % mesh.GetNumberOfPoints() +
                    'or the number of cells ' +
                    '(%d) ' % mesh.GetNumberOfCells())

def _remove_mapper_from_plotter(plotter, actor, reset_camera):
    """removes this actor's mapper from the given plotter's _scalar_bar_mappers"""
    try:
        mapper = actor.GetMapper()
    except AttributeError:
        return
    for name in list(plotter._scalar_bar_mappers.keys()):
        try:
            plotter._scalar_bar_mappers[name].remove(mapper)
        except ValueError:
            pass
        if len(plotter._scalar_bar_mappers[name]) < 1:
            plotter._scalar_bar_mappers.pop(name)
            plotter._scalar_bar_ranges.pop(name)
            plotter.remove_actor(plotter._scalar_bar_actors.pop(name), reset_camera=reset_camera)
            plotter._scalar_bar_slots.add(plotter._scalar_bar_slot_lookup.pop(name))
    return


def plot(var_item, off_screen=False, full_screen=False, screenshot=None,
         interactive=True, cpos=None, window_size=None,
         show_bounds=False, show_axes=True, notebook=None, background=None,
         text='', **kwargs):
    """
    Convenience plotting function for a vtk or numpy object.

    Parameters
    ----------
    item : vtk or numpy object
        VTK object or numpy array to be plotted.

    off_screen : bool
        Plots off screen when True.  Helpful for saving screenshots
        without a window popping up.

    full_screen : bool, optional
        Opens window in full screen.  When enabled, ignores window_size.
        Default False.

    screenshot : str or bool, optional
        Saves screenshot to file when enabled.  See:
        help(vtkinterface.Plotter.screenshot).  Default disabled.

        When True, takes screenshot and returns numpy array of image.

    window_size : list, optional
        Window size in pixels.  Defaults to [1024, 768]

    show_bounds : bool, optional
        Shows mesh bounds when True.  Default False.

    notebook : bool, optional
        When True, the resulting plot is placed inline a jupyter notebook.
        Assumes a jupyter console is active.

    show_axes : bool, optional
        Shows a vtk axes widget.  Enabled by default.

    text : str, optional
        Adds text at the bottom of the plot.

    **kwargs : optional keyword arguments
        See help(Plotter.add_mesh) for additional options.

    Returns
    -------
    cpos : list
        List of camera position, focal point, and view up.

    img :  numpy.ndarray
        Array containing pixel RGB and alpha.  Sized:
        [Window height x Window width x 3] for transparent_background=False
        [Window height x Window width x 4] for transparent_background=True
        Returned only when screenshot enabled

    """
    if notebook is None:
        if run_from_ipython():
            notebook = type(get_ipython()).__module__.startswith('ipykernel.')

    if notebook:
        off_screen = notebook
    plotter = Plotter(off_screen=off_screen, notebook=notebook)
    if show_axes:
        plotter.add_axes()

    plotter.set_background(background)

    if isinstance(var_item, list):
        if len(var_item) == 2:  # might be arrows
            isarr_0 = isinstance(var_item[0], np.ndarray)
            isarr_1 = isinstance(var_item[1], np.ndarray)
            if isarr_0 and isarr_1:
                plotter.add_arrows(var_item[0], var_item[1])
            else:
                for item in var_item:
                    plotter.add_mesh(item, **kwargs)
        else:
            for item in var_item:
                plotter.add_mesh(item, **kwargs)
    else:
        plotter.add_mesh(var_item, **kwargs)

    if text:
        plotter.add_text(text)

    if show_bounds:
        plotter.add_bounds_axes()

    if cpos is None:
        cpos = plotter.get_default_cam_pos()
        plotter.camera_position = cpos
        plotter.camera_set = False
    else:
        plotter.camera_position = cpos

    result = plotter.show(window_size=window_size,
                        auto_close=False,
                        interactive=interactive,
                        full_screen=full_screen,
                        screenshot=screenshot)

    # close and return camera position and maybe image
    plotter.close()

    # Result will be handled by plotter.show(): cpos or [cpos, img]
    return result


def plot_arrows(cent, direction, **kwargs):
    """
    Plots arrows as vectors

    Parameters
    ----------
    cent : np.ndarray
        Accepts a single 3d point or array of 3d points.

    directions : np.ndarray
        Accepts a single 3d point or array of 3d vectors.
        Must contain the same number of items as cent.

    **kwargs : additional arguments, optional
        See help(vtki.Plot)

    Returns
    -------
    Same as Plot.  See help(vtki.Plot)

    """
    return plot([cent, direction], **kwargs)


def running_xserver():
    """
    Check if x server is running

    Returns
    -------
    running_xserver : bool
        True when on Linux and running an xserver.  Returns None when
        on a non-linux platform.

    """
    try:
        p = Popen(["xset", "-q"], stdout=PIPE, stderr=PIPE)
        p.communicate()
        return p.returncode == 0
    except:
        False


class BasePlotter(object):
    """
    Base plotter class to be used by the Plotter and VtkInteractor
    classes
    """

    def __init__(self):
        self.renderer = vtk.vtkRenderer()
        # This is a private variable to keep track of how many colorbars exist
        # This allows us to keep adding colorbars without overlapping
        self._scalar_bar_slots = set(range(MAX_N_COLOR_BARS))
        self._scalar_bar_slot_lookup = {}
        # This keeps track of scalar names already plotted and their ranges
        self._scalar_bar_ranges = {}
        self._scalar_bar_mappers = {}
        self._scalar_bar_actors = {}
        self._actors = {}
        # track if the camera has been setup
        self.camera_set = False
        self.first_time = True
        # Keep track of the scale
        self.scale = [1.0, 1.0, 1.0]
        self._labels = []
        self.bounding_box_actor = None


    @property
    def bounds(self):
        """ Bounds of all actors present in the rendering window """
        the_bounds = [np.inf, -np.inf, np.inf, -np.inf, np.inf, -np.inf]

        def _update_bounds(bounds):
            def update_axis(ax):
                if bounds[ax*2] < the_bounds[ax*2]:
                    the_bounds[ax*2] = bounds[ax*2]
                if bounds[ax*2+1] > the_bounds[ax*2+1]:
                    the_bounds[ax*2+1] = bounds[ax*2+1]
            for ax in range(3):
                update_axis(ax)
            return

        for name, actor in self._actors.items():
            if isinstance(actor, vtk.vtkCubeAxesActor):
                continue
            if ( hasattr(actor, 'GetBounds') and actor.GetBounds() is not None
                 and id(actor) != id(self.bounding_box_actor)):
                _update_bounds(actor.GetBounds())

        return the_bounds

    @property
    def center(self):
        bounds = self.bounds
        x = (bounds[1] + bounds[0])/2
        y = (bounds[3] + bounds[2])/2
        z = (bounds[5] + bounds[4])/2
        return [x, y, z]

    def clear(self):
        """ Clears plot by removing all actors and properties """
        self.renderer.RemoveAllViewProps()
        self._scalar_bar_slots = set(range(MAX_N_COLOR_BARS))
        self._scalar_bar_slot_lookup = {}
        self._scalar_bar_ranges = {}
        self._scalar_bar_mappers = {}
        self._scalar_bar_actors = {}

    def enable_trackball_style(self):
        """ sets the interacto style to trackball """
        istyle = vtk.vtkInteractorStyleTrackballCamera()
        self.iren.SetInteractorStyle(istyle)

    def set_focus(self, point):
        """ sets focus to a point """
        if isinstance(point, np.ndarray):
            if point.ndim != 1:
                point = point.ravel()
        self.camera.SetFocalPoint(point)
        self._render()

    def _render(self):
        """ redraws render window if the render window exists """
        if hasattr(self, 'ren_win'):
            if hasattr(self, 'render_trigger'):
                self.render_trigger.emit()
            elif not self.first_time:
                self.render()

    def _updatae_axes_color(self, color):
        """Internal helper to set the axes label color"""
        prop_x = self.axes_actor.GetXAxisCaptionActor2D().GetCaptionTextProperty()
        prop_y = self.axes_actor.GetYAxisCaptionActor2D().GetCaptionTextProperty()
        prop_z = self.axes_actor.GetZAxisCaptionActor2D().GetCaptionTextProperty()
        if color is None:
            color = rcParams['font']['color']
        color = parse_color(color)
        for prop in [prop_x, prop_y, prop_z]:
            prop.SetColor(color[0], color[1], color[2])
            prop.SetShadow(False)
        return

    def add_axes(self, interactive=False, color=None):
        """ Add an interactive axes widget """
        if hasattr(self, 'axes_widget'):
            self.axes_widget.SetInteractive(interactive)
            self._updatae_axes_color(color)
            # raise Exception('Plotter already has an axes widget')
            return
        self.axes_actor = vtk.vtkAxesActor()
        self.axes_widget = vtk.vtkOrientationMarkerWidget()
        self.axes_widget.SetOrientationMarker(self.axes_actor)
        if hasattr(self, 'iren'):
            self.axes_widget.SetInteractor(self.iren)
            self.axes_widget.SetEnabled(1)
            self.axes_widget.SetInteractive(interactive)
        # Set the color
        self._updatae_axes_color(color)


    def get_default_cam_pos(self):
        """
        Returns the default focal points and viewup. Uses ResetCamera to
        make a useful view.
        """
        focal_pt = self.center
        return [np.array(rcParams['camera']['position']) + np.array(focal_pt),
                focal_pt, rcParams['camera']['viewup']]

    def key_press_event(self, obj, event):
        """ Listens for key press event """
        key = self.iren.GetKeySym()
        log.debug('Key %s pressed' % key)
        if key == 'q':
            self.q_pressed = True
        elif key == 'b':
            self.observer = self.iren.AddObserver('LeftButtonPressEvent',
                                                  self.left_button_down)

    def left_button_down(self, obj, event_type):
        # Get 2D click location on window
        clickPos = self.iren.GetEventPosition()

        # Get corresponding click location in the 3D plot
        picker = vtk.vtkWorldPointPicker()
        picker.Pick(clickPos[0], clickPos[1], 0, self.renderer)
        self.pickpoint = np.asarray(picker.GetPickPosition()).reshape((-1, 3))
        if np.any(np.isnan(self.pickpoint)):
            self.pickpoint[:] = 0

    def update(self, stime=1, force_redraw=True):
        """
        Update window, redraw, process messages query

        Parameters
        ----------
        stime : int, optional
            Duration of timer that interrupt vtkRenderWindowInteractor in
            milliseconds.

        force_redraw : bool, optional
            Call vtkRenderWindowInteractor.Render() immediately.
        """

        if stime <= 0:
            stime = 1

        curr_time = time.time()
        if Plotter.last_update_time > curr_time:
            Plotter.last_update_time = curr_time

        if not hasattr(self, 'iren'):
            return

        update_rate = self.iren.GetDesiredUpdateRate()
        if (curr_time - Plotter.last_update_time) > (1.0/update_rate):
            self.right_timer_id = self.iren.CreateRepeatingTimer(stime)

            self.iren.Start()
            self.iren.DestroyTimer(self.right_timer_id)

            self._render()
            Plotter.last_update_time = curr_time
        else:
            if force_redraw:
                self.iren.Render()

    def add_mesh(self, mesh, color=None, style=None,
                 scalars=None, rng=None, stitle=None, show_edges=None,
                 point_size=5.0, opacity=1, line_width=None, flip_scalars=False,
                 lighting=None, n_colors=256, interpolate_before_map=False,
                 cmap=None, label=None, reset_camera=None, scalar_bar_args=None,
                 multi_colors=False, name=None, texture=None,
                 render_points_as_spheres=False, render_lines_as_tubes=False,
                 edge_color='black', ambient=0.2, **kwargs):
        """
        Adds a unstructured, structured, or surface mesh to the plotting object.

        Also accepts a 3D numpy.ndarray

        Parameters
        ----------
        mesh : vtk unstructured, structured, polymesh, or 3D numpy.ndarray
            A vtk unstructured, structured, or polymesh to plot.

        color : string or 3 item list, optional, defaults to white
            Either a string, rgb list, or hex color string.  For example:
                color='white'
                color='w'
                color=[1, 1, 1]
                color='#FFFFFF'

            Color will be overridden when scalars are input.

        style : string, optional
            Visualization style of the vtk mesh.  One for the following:
                style='surface'
                style='wireframe'
                style='points'

            Defaults to 'surface'

        scalars : numpy array, optional
            Scalars used to "color" the mesh.  Accepts an array equal to the
            number of cells or the number of points in the mesh.  Array should
            be sized as a single vector. If both color and scalars are None,
            then the active scalars are used

        rng : 2 item list, optional
            Range of mapper for scalars.  Defaults to minimum and maximum of
            scalars array.  Example: ``[-1, 2]``

        stitle : string, optional
            Scalar title.  By default there is no scalar legend bar.  Setting
            this creates the legend bar and adds a title to it.  To create a
            bar with no title, use an empty string (i.e. '').

        show_edges : bool, optional
            Shows the edges of a mesh.  Does not apply to a wireframe
            representation.

        point_size : float, optional
            Point size.  Applicable when style='points'.  Default 5.0

        opacity : float, optional
            Opacity of mesh.  Should be between 0 and 1.  Default 1.0

        line_width : float, optional
            Thickness of lines.  Only valid for wireframe and surface
            representations.  Default None.

        flip_scalars : bool, optional
            Flip direction of cmap.

        lighting : bool, optional
            Enable or disable view direction lighting.  Default False.

        n_colors : int, optional
            Number of colors to use when displaying scalars.  Default
            256.

        interpolate_before_map : bool, optional
            Enabling makes for a smoother scalar display.  Default
            False

        cmap : str, optional
           cmap string.  See available matplotlib cmaps.  Only
           applicable for when displaying scalars.  Defaults None
           (rainbow).  Requires matplotlib.

        multi_colors : bool, optional
            If a ``MultiBlock`` dataset is given this will color each block by
            a solid color using matplotlib's color cycler.

        name : str, optional
            The name for the added mesh/actor so that it can be easily updated.
            If an actor of this name already exists in the rendering window, it
            will be replaced by the new actor.

        texture : vtk.vtkTexture or np.ndarray or boolean, optional
            A texture to apply if the input mesh has texture coordinates.
            This will not work with MultiBlock datasets. If set to ``True``,
            the first avaialble texture on the object will be used. If a string
            name is given, it will pull a texture with that name associated to
            the input mesh.

        ambient : float, optional
            When lighting is enabled, this is the amount of light from
            0 to 1 that reaches the actor when not directed at the
            light source emitted from the viewer.  Default 0.2.

        Returns
        -------
        actor: vtk.vtkActor
            VTK actor of the mesh.
        """
        if scalar_bar_args is None:
            scalar_bar_args = {}

        if isinstance(mesh, np.ndarray):
            mesh = vtki.PolyData(mesh)
            style = 'points'

        # Convert the VTK data object to a vtki wrapped object if neccessary
        if not is_vtki_obj(mesh):
            mesh = wrap(mesh)

        if show_edges is None:
            show_edges = rcParams['show_edges']

        if lighting is None:
            lighting = rcParams['lighting']

        if name is None:
            name = '{}({})'.format(type(mesh).__name__, str(hex(id(mesh))))


        if isinstance(mesh, vtki.MultiBlock):
            self.remove_actor(name, reset_camera=reset_camera)
            # frist check the scalars
            if rng is None and scalars is not None:
                # Get the data range across the array for all blocks if scalar specified
                if isinstance(scalars, str):
                    rng = mesh.get_data_range(scalars)
                else:
                    # TODO: an array was given... how do we deal with that? Possibly
                    #       a 2D arrays or list of arrays  where first index
                    #       corresponds to the block? This could get complicated real quick.
                    raise RuntimeError('Scalar array must be given as a string name for multiblock datasets.')
            if multi_colors:
                # Compute unique colors for each index of the block
                import matplotlib as mpl
                from itertools import cycle
                cycler = mpl.rcParams['axes.prop_cycle']
                colors = cycle(cycler)
            # Now iteratively plot each element of the multiblock dataset
            actors = []
            for idx in range(mesh.GetNumberOfBlocks()):
                if mesh[idx] is None:
                    continue
                # Get a good name to use
                nm = '{}-{}'.format(name, idx)
                # Get the data object
                if not is_vtki_obj(mesh[idx]):
                    data = wrap(mesh.GetBlock(idx))
                    if not is_vtki_obj(mesh[idx]):
                        continue # move on if we can't plot it
                else:
                    data = mesh.GetBlock(idx)
                if data is None:
                    # Note that a block can exist but be None type
                    continue
                # Now check that scalars is available for this dataset
                if isinstance(data, vtk.vtkMultiBlockDataSet) or get_scalar(data, scalars) is None:
                    ts = None
                else:
                    ts = scalars
                if multi_colors:
                    color = next(colors)['color']
                a = self.add_mesh(data, color=color, style=style,
                                  scalars=ts, rng=rng, stitle=stitle,
                                  show_edges=show_edges,
                                  point_size=point_size, opacity=opacity,
                                  line_width=line_width,
                                  flip_scalars=flip_scalars,
                                  lighting=lighting, n_colors=n_colors,
                                  interpolate_before_map=interpolate_before_map,
                                  cmap=cmap, label=label,
                                  scalar_bar_args=scalar_bar_args,
                                  reset_camera=reset_camera, name=nm,
                                  texture=None,
                                  render_points_as_spheres=render_points_as_spheres,
                                  render_lines_as_tubes=render_lines_as_tubes,
                                  edge_color=edge_color, **kwargs)
                actors.append(a)
                if (reset_camera is None and not self.camera_set) or reset_camera:
                    cpos = self.get_default_cam_pos()
                    self.camera_position = cpos
                    self.camera_set = False
                    self.reset_camera()
            return actors


        # set main values
        self.mesh = mesh
        self.mapper = vtk.vtkDataSetMapper()
        self.mapper.SetInputData(self.mesh)
        if isinstance(scalars, str):
            self.mapper.SetArrayName(scalars)
        actor, prop = self.add_actor(self.mapper, reset_camera=reset_camera, name=name)

        if texture == True or isinstance(texture, str):
            texture = mesh._activate_texture(texture)

        if texture:
            if isinstance(texture, np.ndarray):
                texture = numpy_to_texture(texture)
            if not isinstance(texture, vtk.vtkTexture):
                raise TypeError('Invalid texture type ({})'.format(type(texture)))
            if mesh.GetPointData().GetTCoords() is None:
                raise AssertionError('Input mesh does not have texture coordinates to support the texture.')
            actor.SetTexture(texture)


        # Attempt get the active scalars if no preference given
        if scalars is None and color is None and texture is None:
            scalars = mesh.active_scalar
            # Make sure scalar components are not vectors/tuples
            if scalars is None or scalars.ndim != 1:
                scalars = None
            else:
                if stitle is None:
                    stitle = mesh.active_scalar_info[1]

        # Scalar formatting ===================================================
        if cmap is None:
            cmap = rcParams['cmap']
        title = 'Data' if stitle is None else stitle
        if scalars is not None:
            # if scalars is a string, then get the first array found with that name
            append_scalars = True
            if isinstance(scalars, str):
                title = scalars
                scalars = get_scalar(mesh, scalars)
                if stitle is None:
                    stitle = title
                #append_scalars = False

            if not isinstance(scalars, np.ndarray):
                scalars = np.asarray(scalars)

            if scalars.ndim != 1:
                scalars = scalars.ravel()

            if scalars.dtype == np.bool:
                scalars = scalars.astype(np.float)

            # Scalar interpolation approach
            if scalars.size == mesh.GetNumberOfPoints():
                self.mesh._add_point_scalar(scalars, title, append_scalars)
                self.mapper.SetScalarModeToUsePointData()
                self.mapper.GetLookupTable().SetNumberOfTableValues(n_colors)
                if interpolate_before_map:
                    self.mapper.InterpolateScalarsBeforeMappingOn()
            elif scalars.size == mesh.GetNumberOfCells():
                self.mesh._add_cell_scalar(scalars, title, append_scalars)
                self.mapper.SetScalarModeToUseCellData()
                self.mapper.GetLookupTable().SetNumberOfTableValues(n_colors)
                if interpolate_before_map:
                    self.mapper.InterpolateScalarsBeforeMappingOn()
            else:
                _raise_not_matching(scalars, mesh)

            # Set scalar range
            if not rng:
                rng = [np.nanmin(scalars), np.nanmax(scalars)]
            elif isinstance(rng, float) or isinstance(rng, int):
                rng = [-rng, rng]

            if np.any(rng):
                self.mapper.SetScalarRange(rng[0], rng[1])

            # Flip if requested
            table = self.mapper.GetLookupTable()
            if cmap is not None:
                try:
                    from matplotlib.cm import get_cmap
                except ImportError:
                    raise Exception('cmap requires matplotlib')
                cmap = get_cmap(cmap)
                ctable = cmap(np.linspace(0, 1, n_colors))*255
                ctable = ctable.astype(np.uint8)
                if flip_scalars:
                    ctable = np.ascontiguousarray(ctable[::-1])
                table.SetTable(VN.numpy_to_vtk(ctable))

            else:  # no cmap specified
                if flip_scalars:
                    self.mapper.GetLookupTable().SetHueRange(0.0, 0.66667)
                else:
                    self.mapper.GetLookupTable().SetHueRange(0.66667, 0.0)

        else:
            self.mapper.SetScalarModeToUseFieldData()

        # select view style
        if not style:
            style = 'surface'
        style = style.lower()
        if style == 'wireframe':
            prop.SetRepresentationToWireframe()
            if color is None:
                color = rcParams['outline_color']
        elif style == 'points':
            prop.SetRepresentationToPoints()
        elif style == 'surface':
            prop.SetRepresentationToSurface()
        else:
            raise Exception('Invalid style.  Must be one of the following:\n' +
                            '\t"surface"\n' +
                            '\t"wireframe"\n' +
                            '\t"points"\n')

        prop.SetPointSize(point_size)
        prop.SetAmbient(ambient)
        # edge display style
        if show_edges:
            prop.EdgeVisibilityOn()

        rgb_color = parse_color(color)
        prop.SetColor(rgb_color)
        prop.SetOpacity(opacity)
        prop.SetEdgeColor(parse_color(edge_color))

        if render_points_as_spheres:
            prop.SetRenderPointsAsSpheres(render_points_as_spheres)
        if render_lines_as_tubes:
            prop.SetRenderLinesAsTubes(render_lines_as_tubes)

        # legend label
        if label:
            assert isinstance(label, str), 'Label must be a string'
            self._labels.append([single_triangle(), label, rgb_color])

        # lighting display style
        if lighting is False:
            prop.LightingOff()

        # set line thickness
        if line_width:
            prop.SetLineWidth(line_width)

        # Add scalar bar if available
        if stitle is not None:
            self.add_scalar_bar(stitle, **scalar_bar_args)

        return actor

    def add_actor(self, uinput, reset_camera=False, name=None):
        """
        Adds an actor to render window.  Creates an actor if input is
        a mapper.

        Parameters
        ----------
        uinput : vtk.vtkMapper or vtk.vtkActor
            vtk mapper or vtk actor to be added.

        reset_camera : bool, optional
            Resets the camera when true.

        Returns
        -------
        actor : vtk.vtkActor
            The actor.

        actor_properties : vtk.Properties
            Actor properties.

        """
        # Remove actor by that name if present
        rv = self.remove_actor(name, reset_camera=False)

        if isinstance(uinput, vtk.vtkMapper):
            actor = vtk.vtkActor()
            actor.SetMapper(uinput)
        else:
            actor = uinput

        self.renderer.AddActor(actor)
        if name is None:
            name = str(hex(id(actor)))

        self._actors[name] = actor

        if reset_camera:
            self.reset_camera()
        elif not self.camera_set and reset_camera is None and not rv:
            self.reset_camera()
        else:
            self._render()

        self.update_bounds_axes()

        return actor, actor.GetProperty()

    @property
    def camera(self):
        return self.renderer.GetActiveCamera()

    def remove_actor(self, actor, reset_camera=False):
        """
        Removes an actor from the Plotter.

        Parameters
        ----------
        actor : vtk.vtkActor
            Actor that has previously added to the Plotter.
        """
        name = None
        if isinstance(actor, str):
            name = actor
            keys = list(self._actors.keys())
            names = []
            for k in keys:
                if k.startswith('{}-'.format(name)):
                    names.append(k)
            if len(names) > 0:
                self.remove_actor(names, reset_camera=reset_camera)
            try:
                actor = self._actors[name]
            except KeyError:
                # If actor of that name is not present then return success
                return False
        if isinstance(actor, collections.Iterable):
            success = False
            for a in actor:
                rv = self.remove_actor(a, reset_camera=reset_camera)
                if rv or success:
                    success = True
            return success
        if actor is None:
            return False
        # First remove this actor's mapper from _scalar_bar_mappers
        _remove_mapper_from_plotter(self, actor, False)
        self.renderer.RemoveActor(actor)
        if name is None:
            for k, v in self._actors.items():
                if v == actor:
                    name = k
        self._actors.pop(name, None)
        self.update_bounds_axes()
        if reset_camera:
            self.reset_camera()
        elif not self.camera_set and reset_camera is None:
            self.reset_camera()
        else:
            self._render()
        return True

    def add_axes_at_origin(self):
        """
        Add axes actor at origin

        Returns
        --------
        marker_actor : vtk.vtkAxesActor
            vtkAxesActor actor
        """
        self.marker_actor = vtk.vtkAxesActor()
        self.renderer.AddActor(self.marker_actor)
        self._actors[str(hex(id(self.marker_actor)))] = self.marker_actor
        return self.marker_actor

    def add_bounds_axes(self, mesh=None, bounds=None, show_xaxis=True,
                        show_yaxis=True, show_zaxis=True, show_xlabels=True,
                        show_ylabels=True, show_zlabels=True, italic=False,
                        bold=True, shadow=False, font_size=None,
                        font_family=None, color=None,
                        xlabel='X Axis', ylabel='Y Axis', zlabel='Z Axis',
                        use_2d=True, grid=None, location='closest', ticks=None,
                        all_edges=False, corner_factor=0.5):
        """
        Adds bounds axes.  Shows the bounds of the most recent input
        mesh unless mesh is specified.

        Parameters
        ----------
        mesh : vtkPolydata or unstructured grid, optional
            Input mesh to draw bounds axes around

        bounds : list or tuple, optional
            Bounds to override mesh bounds.
            [xmin, xmax, ymin, ymax, zmin, zmax]

        show_xaxis : bool, optional
            Makes x axis visible.  Default True.

        show_yaxis : bool, optional
            Makes y axis visible.  Default True.

        show_zaxis : bool, optional
            Makes z axis visible.  Default True.

        show_xlabels : bool, optional
            Shows x labels.  Default True.

        show_ylabels : bool, optional
            Shows y labels.  Default True.

        show_zlabels : bool, optional
            Shows z labels.  Default True.

        italic : bool, optional
            Italicises axis labels and numbers.  Default False.

        bold : bool, optional
            Bolds axis labels and numbers.  Default True.

        shadow : bool, optional
            Adds a black shadow to the text.  Default False.

        font_size : float, optional
            Sets the size of the label font.  Defaults to 16.

        font_family : string, optional
            Font family.  Must be either courier, times, or arial.

        color : string or 3 item list, optional
            Color of all labels and axis titles.  Default white.
            Either a string, rgb list, or hex color string.  For example:

                color='white'
                color='w'
                color=[1, 1, 1]
                color='#FFFFFF'

        xlabel : string, optional
            Title of the x axis.  Default "X Axis"

        ylabel : string, optional
            Title of the y axis.  Default "Y Axis"

        zlabel : string, optional
            Title of the z axis.  Default "Z Axis"

        use_2d : bool, optional
            A bug with vtk 6.3 in Windows seems to cause this function
            to crash this can be enabled for smoother plotting for
            other enviornments.

        grid : bool or str, optional
            Add grid lines to the backface (``True``, ``'back'``, or
            ``'backface'``) or to the frontface (``'front'``,
            ``'frontface'``) of the axes actor.

        location : str, optional
            Set how the axes are drawn: either static (``'all'``),
            closest triad (``front``), furthest triad (``'back'``),
            static closest to the origin (``'origin'``), or outer
            edges (``'outer'``) in relation to the camera
            position. Options include: ``'all', 'front', 'back',
            'origin', 'outer'``

        ticks : str, optional
            Set how the ticks are drawn on the axes grid. Options include:
            ``'inside', 'outside', 'both'``

        all_edges : bool, optional
            Adds an unlabeled and unticked box at the boundaries of
            plot. Useful for when wanting to plot outer grids while
            still retaining all edges of the boundary.

        corner_factor : float, optional
            If ``all_edges````, this is the factor along each axis to
            draw the default box. Dafuault is 0.5 to show the full box.

        Returns
        -------
        cube_axes_actor : vtk.vtkCubeAxesActor
            Bounds actor

        Examples
        --------
        >>> import vtki
        >>> from vtki import examples
        >>> mesh = vtki.Sphere()
        >>> plotter = vtki.Plotter()
        >>> _ = plotter.add_mesh(mesh)
        >>> _ = plotter.add_bounds_axes(grid='front', location='outer', all_edges=True)
        >>> plotter.show() # doctest:+SKIP
        """
        if hasattr(self, 'cube_axes_actor'):
            self.remove_actor(self.cube_axes_actor)

        if font_family is None:
            font_family = rcParams['font']['family']
        if font_size is None:
            font_size = rcParams['font']['size']
        if color is None:
            color = rcParams['font']['color']

        color = parse_color(color)

        # Use the bounds of all data in the rendering window
        if not mesh and not bounds:
            bounds = self.bounds

        # create actor
        cube_axes_actor = vtk.vtkCubeAxesActor()
        if not np.allclose(self.scale, [1.0, 1.0, 1.0]):
            cube_axes_actor.SetUse2DMode(True)
        else:
            cube_axes_actor.SetUse2DMode(False)

        if grid:
            if isinstance(grid, str) and grid.lower() in ('front', 'frontface'):
                cube_axes_actor.SetGridLineLocation(cube_axes_actor.VTK_GRID_LINES_CLOSEST)
            if isinstance(grid, str) and grid.lower() in ('both', 'all'):
                cube_axes_actor.SetGridLineLocation(cube_axes_actor.VTK_GRID_LINES_ALL)
            else:
                cube_axes_actor.SetGridLineLocation(cube_axes_actor.VTK_GRID_LINES_FURTHEST)
            cube_axes_actor.DrawXGridlinesOn()
            cube_axes_actor.DrawYGridlinesOn()
            cube_axes_actor.DrawZGridlinesOn()
            # Set the colors
            cube_axes_actor.GetXAxesGridlinesProperty().SetColor(color)
            cube_axes_actor.GetYAxesGridlinesProperty().SetColor(color)
            cube_axes_actor.GetZAxesGridlinesProperty().SetColor(color)

        if isinstance(ticks, str):
            ticks = ticks.lower()
            if ticks in ('inside'):
                cube_axes_actor.SetTickLocationToInside()
            elif ticks in ('outside'):
                cube_axes_actor.SetTickLocationToOutside()
            elif ticks in ('both'):
                cube_axes_actor.SetTickLocationToBoth()
            else:
                raise ValueError('Value of ticks ({}) not understood.'.format(ticks))

        if isinstance(location, str):
            location = location.lower()
            if location in ('all'):
                cube_axes_actor.SetFlyModeToStaticEdges()
            elif location in ('origin'):
                cube_axes_actor.SetFlyModeToStaticTriad()
            elif location in ('outer'):
                cube_axes_actor.SetFlyModeToOuterEdges()
            elif location in ('default', 'closest', 'front'):
                cube_axes_actor.SetFlyModeToClosestTriad()
            elif location in ('furthest', 'back'):
                cube_axes_actor.SetFlyModeToFurthestTriad()
            else:
                raise ValueError('Value of location ({}) not understood.'.format(location))

        # set bounds
        if not bounds:
            bounds = mesh.GetBounds()
        cube_axes_actor.SetBounds(bounds)

        # show or hide axes
        cube_axes_actor.SetXAxisVisibility(show_xaxis)
        cube_axes_actor.SetYAxisVisibility(show_yaxis)
        cube_axes_actor.SetZAxisVisibility(show_zaxis)

        # disable minor ticks
        cube_axes_actor.XAxisMinorTickVisibilityOff()
        cube_axes_actor.YAxisMinorTickVisibilityOff()
        cube_axes_actor.ZAxisMinorTickVisibilityOff()

        cube_axes_actor.SetCamera(self.camera)

        # set color
        cube_axes_actor.GetXAxesLinesProperty().SetColor(color)
        cube_axes_actor.GetYAxesLinesProperty().SetColor(color)
        cube_axes_actor.GetZAxesLinesProperty().SetColor(color)

        # empty arr
        empty_str = vtk.vtkStringArray()
        empty_str.InsertNextValue('')

        # show lines
        if show_xaxis:
            cube_axes_actor.SetXTitle(xlabel)
        else:
            cube_axes_actor.SetXTitle('')
            cube_axes_actor.SetAxisLabels(0, empty_str)

        if show_yaxis:
            cube_axes_actor.SetYTitle(ylabel)
        else:
            cube_axes_actor.SetYTitle('')
            cube_axes_actor.SetAxisLabels(1, empty_str)

        if show_zaxis:
            cube_axes_actor.SetZTitle(zlabel)
        else:
            cube_axes_actor.SetZTitle('')
            cube_axes_actor.SetAxisLabels(2, empty_str)

        # show labels
        if not show_xlabels:
            cube_axes_actor.SetAxisLabels(0, empty_str)

        if not show_ylabels:
            cube_axes_actor.SetAxisLabels(1, empty_str)

        if not show_zlabels:
            cube_axes_actor.SetAxisLabels(2, empty_str)

        # set font
        font_family = parse_font_family(font_family)
        for i in range(3):
            cube_axes_actor.GetTitleTextProperty(i).SetFontSize(font_size)
            cube_axes_actor.GetTitleTextProperty(i).SetColor(color)
            cube_axes_actor.GetTitleTextProperty(i).SetFontFamily(font_family)
            cube_axes_actor.GetTitleTextProperty(i).SetBold(bold)

            cube_axes_actor.GetLabelTextProperty(i).SetFontSize(font_size)
            cube_axes_actor.GetLabelTextProperty(i).SetColor(color)
            cube_axes_actor.GetLabelTextProperty(i).SetFontFamily(font_family)
            cube_axes_actor.GetLabelTextProperty(i).SetBold(bold)

        self.add_actor(cube_axes_actor, reset_camera=False)
        self.cube_axes_actor = cube_axes_actor

        if all_edges:
            self.add_bounding_box(color=color, corner_factor=corner_factor)

        return cube_axes_actor

    def add_bounding_box(self, color=None, corner_factor=0.5):
        """Adds an unlabeled and unticked box at the boundaries of
        plot.  Useful for when wanting to plot outer grids while
        still retaining all edges of the boundary.

        Parameters
        ----------
        corner_factor : float, optional
            If ``all_edges````, this is the factor along each axis to
            draw the default box. Dafuault is 0.5 to show the full box.
        """
        self.remove_bounding_box()
        if color is None:
            color = rcParams['font']['color']
        self._bounding_box = vtk.vtkOutlineCornerSource()
        self._bounding_box.SetBounds(self.bounds)
        self._bounding_box.SetCornerFactor(corner_factor)
        self._bounding_box.Update()
        self._box_object = wrap(self._bounding_box.GetOutput())
        name = 'BoundingBox({})'.format(hex(id(self._box_object)))
        self.bounding_box_actor = self.add_mesh(self._box_object, color=color, name=name)
        return self.bounding_box_actor

    def update_bounds_axes(self):
        """Update the bounds axes of the render window """
        if hasattr(self, '_box_object'):
            if not np.allclose(self._box_object.bounds, self.bounds):
                color = self.bounding_box_actor.GetProperty().GetColor()
                self.remove_bounding_box()
                self.add_bounding_box(color=color)
        if hasattr(self, 'cube_axes_actor'):
            self.cube_axes_actor.SetBounds(self.bounds)
<<<<<<< HEAD
            if not np.allclose(self.scale, [1.0, 1.0, 1.0]):
                self.cube_axes_actor.SetUse2DMode(True)
            else:
                self.cube_axes_actor.SetUse2DMode(False)
        if hasattr(self, 'bounding_box_actor'):
            color = self.bounding_box_actor.GetProperty().GetColor()
            self.remove_bounding_box()
            self.add_bounding_box(color=color)
=======
>>>>>>> 5d7c7e25

    def remove_bounding_box(self):
        if hasattr(self, '_box_object'):
            actor = self.bounding_box_actor
            self.bounding_box_actor = None
            del self._box_object
            self.remove_actor(actor, reset_camera=False)

    def show_grid(self, **kwargs):
        """
        A wrapped implementation of ``add_bounds_axes`` to change default
        behaviour to use gridlines and showing the axes labels on the outer
        edges. This is intended to be silimar to ``matplotlib``'s ``grid``
        function.
        """
        kwargs.setdefault('grid', 'back')
        kwargs.setdefault('location', 'outer')
        kwargs.setdefault('ticks', 'both')
        kwargs.setdefault('all_edges', True)
        return self.add_bounds_axes(**kwargs)

    def set_scale(self, xscale=None, yscale=None, zscale=None, reset_camera=True):
        """
        Scale all the datasets in the scene.
        Scaling in performed independently on the X, Y and Z axis.
        A scale of zero is illegal and will be replaced with one.
        """
        if xscale is None:
            xscale = self.scale[0]
        if yscale is None:
            yscale = self.scale[1]
        if zscale is None:
            zscale = self.scale[2]
        self.scale = [xscale, yscale, zscale]
        # Update the camera's coordinate system
        cam = self.renderer.GetActiveCamera()
        transform = vtk.vtkTransform()
        transform.Scale(xscale, yscale, zscale)
        cam.SetModelTransformMatrix(transform.GetMatrix())
        self._render()
        if reset_camera:
            self.update_bounds_axes()
            self.reset_camera()

    def add_scalar_bar(self, title=None, n_labels=5, italic=False, bold=True,
                       title_font_size=None, label_font_size=None, color=None,
                       font_family=None, shadow=False, mapper=None,
                       width=None, height=None, position_x=None, position_y=None):
        """
        Creates scalar bar using the ranges as set by the last input mesh.

        Parameters
        ----------
        title : string, optional
            Title of the scalar bar.  Default None

        n_labels : int, optional
            Number of labels to use for the scalar bar.

        italic : bool, optional
            Italicises title and bar labels.  Default False.

        bold  : bool, optional
            Bolds title and bar labels.  Default True

        title_font_size : float, optional
            Sets the size of the title font.  Defaults to None and is sized
            automatically.

        label_font_size : float, optional
            Sets the size of the title font.  Defaults to None and is sized
            automatically.

        color : string or 3 item list, optional, defaults to white
            Either a string, rgb list, or hex color string.  For example:
                color='white'
                color='w'
                color=[1, 1, 1]
                color='#FFFFFF'

        font_family : string, optional
            Font family.  Must be either courier, times, or arial.

        shadow : bool, optional
            Adds a black shadow to the text.  Defaults to False

        width : float, optional
            The percentage (0 to 1) width of the window fo the colorbar

        height : float, optional
            The percentage (0 to 1) height of the window for the colorbar

        position_x : float, optional
            The percentage (0 to 1) along the winow's horizontal direction to
            place the bottom left corner of the colorbar

        position_y : float, optional
            The percentage (0 to 1) along the winow's vertical direction to
            place the bottom left corner of the colorbar

        Notes
        -----
        Setting title_font_size, or label_font_size disables automatic font
        sizing for both the title and label.


        """
        if font_family is None:
            font_family = rcParams['font']['family']
        if label_font_size is None:
            label_font_size = rcParams['font']['label_size']
        if title_font_size is None:
            title_font_size = rcParams['font']['title_size']
        if color is None:
            color = rcParams['font']['color']
        # Automatically choose size if not specified
        if width is None:
            width = rcParams['colorbar']['width']
        if height is None:
            height = rcParams['colorbar']['height']

        # check if maper exists
        if mapper is None:
            if not hasattr(self, 'mapper'):
                raise Exception('Mapper does not exist.  ' +
                                'Add a mesh with scalars first.')
            mapper = self.mapper

        if title:
            # Check that this data hasn't already been plotted
            if title in list(self._scalar_bar_ranges.keys()):
                rng = list(self._scalar_bar_ranges[title])
                newrng = mapper.GetScalarRange()
                oldmappers = self._scalar_bar_mappers[title]
                # get max for range and reset everything
                if newrng[0] < rng[0]:
                    rng[0] = newrng[0]
                if newrng[1] > rng[1]:
                    rng[1] = newrng[1]
                for m in oldmappers:
                    m.SetScalarRange(rng[0], rng[1])
                mapper.SetScalarRange(rng[0], rng[1])
                self._scalar_bar_mappers[title].append(mapper)
                self._scalar_bar_ranges[title] = rng
                # Color bar already present and ready to be used so returning
                return

        # Automatically choose location if not specified
        if position_x is None or position_y is None:
            try:
                slot = min(self._scalar_bar_slots)
                self._scalar_bar_slots.remove(slot)
            except:
                raise RuntimeError('Maximum number of color bars reached.')
            if position_x is None:
                position_x = rcParams['colorbar']['position_x']
            if position_y is None:
                position_y = rcParams['colorbar']['position_y'] + slot * height
        # Adjust to make sure on the screen
        if position_x + width > 1:
            position_x -= width
        if position_y + height > 1:
            position_y -= height

        # parse color
        color = parse_color(color)

        # Create scalar bar
        self.scalar_bar = vtk.vtkScalarBarActor()
        self.scalar_bar.SetLookupTable(mapper.GetLookupTable())
        self.scalar_bar.SetNumberOfLabels(n_labels)

        # edit the size of the colorbar
        self.scalar_bar.SetHeight(height)
        self.scalar_bar.SetWidth(width)
        self.scalar_bar.SetPosition(position_x, position_y)
        self.scalar_bar.SetOrientationToHorizontal()

        if label_font_size is None or title_font_size is None:
            self.scalar_bar.UnconstrainedFontSizeOn()

        if n_labels:
            label_text = self.scalar_bar.GetLabelTextProperty()
            label_text.SetColor(color)
            label_text.SetShadow(shadow)

            # Set font
            label_text.SetFontFamily(parse_font_family(font_family))
            label_text.SetItalic(italic)
            label_text.SetBold(bold)
            if label_font_size:
                label_text.SetFontSize(label_font_size)

        # Set properties
        if title:
            rng = mapper.GetScalarRange()
            self._scalar_bar_ranges[title] = rng
            self._scalar_bar_mappers[title] = [mapper]
            self._scalar_bar_slot_lookup[title] = slot

            self.scalar_bar.SetTitle(title)
            title_text = self.scalar_bar.GetTitleTextProperty()

            title_text.SetJustificationToCentered()

            title_text.SetItalic(italic)
            title_text.SetBold(bold)
            title_text.SetShadow(shadow)
            if title_font_size:
                title_text.SetFontSize(title_font_size)

            # Set font
            title_text.SetFontFamily(parse_font_family(font_family))

            # set color
            title_text.SetColor(color)

            self._scalar_bar_actors[title] = self.scalar_bar

        self.add_actor(self.scalar_bar, reset_camera=False)

    def update_scalars(self, scalars, mesh=None, render=True):
        """
        Updates scalars of the an object in the plotter.

        Parameters
        ----------
        scalars : np.ndarray
            Scalars to replace existing scalars.

        mesh : vtk.PolyData or vtk.UnstructuredGrid, optional
            Object that has already been added to the Plotter.  If
            None, uses last added mesh.

        render : bool, optional
            Forces an update to the render window.  Default True.

        """
        if mesh is None:
            mesh = self.mesh

        if isinstance(mesh, (collections.Iterable, vtki.MultiBlock)):
            # Recursive if need to update scalars on many meshes
            for m in mesh:
                self.update_scalars(scalars, mesh=m, render=False)
            if render:
                self.ren_win.Render()
            return

        if isinstance(scalars, str):
            # Grab scalar array if name given
            scalars = get_scalar(mesh, scalars)

        if scalars is None:
            if render:
                self.ren_win.Render()
            return

        if scalars.shape[0] == mesh.GetNumberOfPoints():
            data = mesh.GetPointData()
        elif scalars.shape[0] == mesh.GetNumberOfCells():
            data = mesh.GetCellData()
        else:
            _raise_not_matching(scalars, mesh)

        vtk_scalars = data.GetScalars()
        if vtk_scalars is None:
            raise Exception('No active scalars')
        s = VN.vtk_to_numpy(vtk_scalars)
        s[:] = scalars
        data.Modified()
        try:
            # Why are the points updated here? Not all datasets have points
            # and only the scalar array is modified by this function...
            mesh.GetPoints().Modified()
        except:
            pass

        if render:
            self.ren_win.Render()

    def update_coordinates(self, points, mesh=None, render=True):
        """
        Updates the points of the an object in the plotter.

        Parameters
        ----------
        points : np.ndarray
            Points to replace existing points.

        mesh : vtk.PolyData or vtk.UnstructuredGrid, optional
            Object that has already been added to the Plotter.  If
            None, uses last added mesh.

        render : bool, optional
            Forces an update to the render window.  Default True.

        """
        if mesh is None:
            mesh = self.mesh

        mesh.points = points

        if render:
            self._render()

    def close(self):
        """ closes render window """

        # must close out axes marker
        if hasattr(self, 'axes_widget'):
            del self.axes_widget

        # reset scalar bar stuff
        self._scalar_bar_slots = set(range(MAX_N_COLOR_BARS))
        self._scalar_bar_slot_lookup = {}
        self._scalar_bar_ranges = {}
        self._scalar_bar_mappers = {}

        if hasattr(self, 'ren_win'):
            self.ren_win.Finalize()
            del self.ren_win

        if hasattr(self, 'iren'):
            self.iren.RemoveAllObservers()
            del self.iren

        if hasattr(self, 'textActor'):
            del self.textActor

        # end movie
        if hasattr(self, 'mwriter'):
            try:
                self.mwriter.close()
            except BaseException:
                pass

        if hasattr(self, 'ifilter'):
            del self.ifilter

    def add_text(self, text, position=None, font_size=50, color=None,
                font=None, shadow=False, name=None):
        """
        Adds text to plot object in the top left corner by default

        Parameters
        ----------
        text : str
            The text to add the the rendering

        position : tuple(float)
            Length 2 tuple of the pixelwise position to place the bottom
            left corner of the text box. Default is to find the top right corner
            of the renderering window and place text box up there.

        font : string, optional
            Font name may be courier, times, or arial

        shadow : bool, optional
            Adds a black shadow to the text.  Defaults to False

        name : str, optional
            The name for the added actor so that it can be easily updated.
            If an actor of this name already exists in the rendering window, it
            will be replaced by the new actor.

        Returns
        -------
        textActor : vtk.vtkTextActor
            Text actor added to plot

        """
        if font is None:
            font = rcParams['font']['family']
        if font_size is None:
            font_size = rcParams['font']['size']
        if position is None:
            # Set the position of the text to the top left corner
            window_size = self.window_size
            x = window_size[0] * 0.02
            y = window_size[1] * 0.90
            position = [x, y]

        self.textActor = vtk.vtkTextActor()
        self.textActor.SetPosition(position)
        self.textActor.GetTextProperty().SetFontSize(font_size)
        self.textActor.GetTextProperty().SetColor(parse_color(color))
        self.textActor.GetTextProperty().SetFontFamily(FONT_KEYS[font])
        self.textActor.GetTextProperty().SetShadow(shadow)
        self.textActor.SetInput(text)
        self.add_actor(self.textActor, reset_camera=False, name=name)
        return self.textActor

    def open_movie(self, filename, framerate=24):
        """
        Establishes a connection to the ffmpeg writer

        Parameters
        ----------
        filename : str
            Filename of the movie to open.  Filename should end in mp4,
            but other filetypes may be supported.  See "imagio.get_writer"

        framerate : int, optional
            Frames per second.

        """
        self.mwriter = imageio.get_writer(filename, fps=framerate)

    def open_gif(self, filename):
        """
        Open a gif file.

        Parameters
        ----------
        filename : str
            Filename of the gif to open.  Filename must end in gif.

        """
        if filename[-3:] != 'gif':
            raise Exception('Unsupported filetype.  Must end in .gif')
        self.mwriter = imageio.get_writer(filename, mode='I')

    def write_frame(self):
        """ Writes a single frame to the movie file """
        self.mwriter.append_data(self.image)

    @property
    def window_size(self):
        """ returns render window size """
        return list(self.ren_win.GetSize())

    @property
    def image(self):
        """ Returns an image array of current render window """
        if not hasattr(self, 'ifilter'):
            self.start_image_filter()
        # Update filter and grab pixels
        self.ifilter.Modified()
        self.ifilter.Update()
        image = self.ifilter.GetOutput()
        img_array = vtki.utilities.point_scalar(image, 'ImageScalars')

        # Reshape and write
        tgt_size = (self.window_size[1], self.window_size[0], -1)
        return img_array.reshape(tgt_size)[::-1]

    def add_lines(self, lines, color=[1, 1, 1], width=5, label=None, name=None):
        """
        Adds lines to the plotting object.

        Parameters
        ----------
        lines : np.ndarray or vtki.PolyData
            Points representing line segments.  For example, two line segments
            would be represented as:

            np.array([[0, 0, 0], [1, 0, 0], [1, 0, 0], [1, 1, 0]])

        color : string or 3 item list, optional, defaults to white
            Either a string, rgb list, or hex color string.  For example:
                color='white'
                color='w'
                color=[1, 1, 1]
                color='#FFFFFF'

        width : float, optional
            Thickness of lines

        name : str, optional
            The name for the added actor so that it can be easily updated.
            If an actor of this name already exists in the rendering window, it
            will be replaced by the new actor.

        Returns
        -------
        actor : vtk.vtkActor
            Lines actor.

        """
        if not isinstance(lines, np.ndarray):
            raise Exception('Input should be an array of point segments')

        lines = vtki.lines_from_points(lines)

        # Create mapper and add lines
        mapper = vtk.vtkDataSetMapper()
        mapper.SetInputData(lines)

        rgb_color = parse_color(color)

        # legend label
        if label:
            assert isinstance(label, str), 'Label must be a string'
            self._labels.append([lines, label, rgb_color])

        # Create actor
        self.scalar_bar = vtk.vtkActor()
        self.scalar_bar.SetMapper(mapper)
        self.scalar_bar.GetProperty().SetLineWidth(width)
        self.scalar_bar.GetProperty().EdgeVisibilityOn()
        self.scalar_bar.GetProperty().SetEdgeColor(rgb_color)
        self.scalar_bar.GetProperty().SetColor(rgb_color)
        self.scalar_bar.GetProperty().LightingOff()

        # Add to renderer
        self.add_actor(self.scalar_bar, reset_camera=False, name=name)
        return self.scalar_bar

    def remove_scalar_bar(self):
        """ Removes scalar bar """
        if hasattr(self, 'scalar_bar'):
            self.remove_actor(self.scalar_bar, reset_camera=False)

    def add_point_labels(self, points, labels, italic=False, bold=True,
                         font_size=None, text_color='k',
                         font_family=None, shadow=False,
                         show_points=True, point_color='k', point_size=5,
                         name=None):
        """
        Creates a point actor with one label from list labels assigned to
        each point.

        Parameters
        ----------
        points : np.ndarray
            n x 3 numpy array of points.

        labels : list
            List of labels.  Must be the same length as points.

        italic : bool, optional
            Italicises title and bar labels.  Default False.

        bold : bool, optional
            Bolds title and bar labels.  Default True

        font_size : float, optional
            Sets the size of the title font.  Defaults to 16.

        text_color : string or 3 item list, optional, defaults to black
            Color of text.
            Either a string, rgb list, or hex color string.  For example:

                text_color='white'
                text_color='w'
                text_color=[1, 1, 1]
                text_color='#FFFFFF'

        font_family : string, optional
            Font family.  Must be either courier, times, or arial.

        shadow : bool, optional
            Adds a black shadow to the text.  Defaults to False

        show_points : bool, optional
            Controls if points are visible.  Default True

        point_color : string or 3 item list, optional, defaults to black
            Color of points (if visible).
            Either a string, rgb list, or hex color string.  For example:

                text_color='white'
                text_color='w'
                text_color=[1, 1, 1]
                text_color='#FFFFFF'

        point_size : float, optional
            Size of points (if visible)

        name : str, optional
            The name for the added actor so that it can be easily updated.
            If an actor of this name already exists in the rendering window, it
            will be replaced by the new actor.

        Returns
        -------
        labelMapper : vtk.vtkvtkLabeledDataMapper
            VTK label mapper.  Can be used to change properties of the labels.

        """
        if font_family is None:
            font_family = rcParams['font']['family']
        if font_size is None:
            font_size = rcParams['font']['size']

        if len(points) != len(labels):
            raise Exception('There must be one label for each point')

        vtkpoints = vtki.PolyData(points)

        vtklabels = vtk.vtkStringArray()
        vtklabels.SetName('labels')
        for item in labels:
            vtklabels.InsertNextValue(str(item))
        vtkpoints.GetPointData().AddArray(vtklabels)

        # create label mapper
        labelMapper = vtk.vtkLabeledDataMapper()
        labelMapper.SetInputData(vtkpoints)
        textprop = labelMapper.GetLabelTextProperty()
        textprop.SetItalic(italic)
        textprop.SetBold(bold)
        textprop.SetFontSize(font_size)
        textprop.SetFontFamily(parse_font_family(font_family))
        textprop.SetColor(parse_color(text_color))
        textprop.SetShadow(shadow)
        labelMapper.SetLabelModeToLabelFieldData()
        labelMapper.SetFieldDataName('labels')

        labelActor = vtk.vtkActor2D()
        labelActor.SetMapper(labelMapper)

        # add points
        if show_points:
            style = 'points'
        else:
            style = 'surface'
        self.add_mesh(vtkpoints, style=style, color=point_color,
                      point_size=point_size)

        self.add_actor(labelActor, reset_camera=False, name=name)
        return labelMapper

    def add_points(self, points, **kwargs):
        """ Add points to a mesh """
        kwargs['style'] = 'points'
        self.add_mesh(points, **kwargs)

    def add_arrows(self, cent, direction, mag=1, reset_camera=None, name=None):
        """ Adds arrows to plotting object """

        if cent.ndim != 2:
            cent = cent.reshape((-1, 3))

        if direction.ndim != 2:
            direction = direction.reshape((-1, 3))

        pdata = vtki.vector_poly_data(cent, direction * mag)
        arrows = arrows_actor(pdata)
        self.add_actor(arrows, reset_camera=reset_camera, name=name)

        return arrows, pdata

    def screenshot(self, filename=None, transparent_background=False,
                   return_img=None):
        """
        Takes screenshot at current camera position

        Parameters
        ----------
        filename : str, optional
            Location to write image to.  If None, no image is written.

        transparent_background : bool, optional
            Makes the background transparent.  Default False.

        return_img : bool, optional
            If a string filename is given and this is true, a NumPy array of
            the image will be returned.

        Returns
        -------
        img :  numpy.ndarray
            Array containing pixel RGB and alpha.  Sized:
            [Window height x Window width x 3] for transparent_background=False
            [Window height x Window width x 4] for transparent_background=True

        Examples
        --------
        >>> import vtki
        >>> sphere = vtki.Sphere()
        >>> plotter = vtki.Plotter()
        >>> actor = plotter.add_mesh(sphere)
        >>> plotter.screenshot('screenshot.png') # doctest:+SKIP
        """
        if not hasattr(self, 'ifilter'):
            self.start_image_filter()
        # configure image filter
        if transparent_background:
            self.ifilter.SetInputBufferTypeToRGBA()
        else:
            self.ifilter.SetInputBufferTypeToRGB()

        # this needs to be called twice for some reason,  debug later
        if isinstance(self, Plotter):
            # TODO: we need a consistent rendering function
            self.render()
        else:
            self._render()
        img = self.image
        img = self.image

        if not img.size:
            raise Exception('Empty image.  Have you run plot() first?')

        # write screenshot to file
        if filename:
            if not return_img:
                return imageio.imwrite(filename, img)
            imageio.imwrite(filename, img)

        return img

    def add_legend(self, labels=None, bcolor=[0.5, 0.5, 0.5], border=False,
                   size=None, name=None):
        """
        Adds a legend to render window.  Entries must be a list
        containing one string and color entry for each item.

        Parameters
        ----------
        labels : list, optional
            When set to None, uses existing labels as specified by

            - add_mesh
            - add_lines
            - add_points

            List contianing one entry for each item to be added to the
            legend.  Each entry must contain two strings, [label,
            color], where label is the name of the item to add, and
            color is the color of the label to add.

        bcolor : list or string, optional
            Background color, either a three item 0 to 1 RGB color
            list, or a matplotlib color string (e.g. 'w' or 'white'
            for a white color).  If None, legend background is
            disabled.

        border : bool, optional
            Controls if there will be a border around the legend.
            Default False.

        size : list, optional
            Two float list, each float between 0 and 1.  For example
            [0.1, 0.1] would make the legend 10% the size of the
            entire figure window.

        name : str, optional
            The name for the added actor so that it can be easily updated.
            If an actor of this name already exists in the rendering window, it
            will be replaced by the new actor.

        Returns
        -------
        legend : vtk.vtkLegendBoxActor
            Actor for the legend.

        Examples
        --------
        >>> import vtki
        >>> from vtki import examples
        >>> mesh = examples.load_hexbeam()
        >>> othermesh = examples.load_uniform()
        >>> plotter = vtki.Plotter()
        >>> _ = plotter.add_mesh(mesh, label='My Mesh')
        >>> _ = plotter.add_mesh(othermesh, 'k', label='My Other Mesh')
        >>> _ = plotter.add_legend()
        >>> plotter.show() # doctest:+SKIP

        Alternative manual example

        >>> import vtki
        >>> from vtki import examples
        >>> mesh = examples.load_hexbeam()
        >>> othermesh = examples.load_uniform()
        >>> legend_entries = []
        >>> legend_entries.append(['My Mesh', 'w'])
        >>> legend_entries.append(['My Other Mesh', 'k'])
        >>> plotter = vtki.Plotter()
        >>> _ = plotter.add_mesh(mesh)
        >>> _ = plotter.add_mesh(othermesh, 'k')
        >>> _ = plotter.add_legend(legend_entries)
        >>> plotter.show() # doctest:+SKIP
        """
        self.legend = vtk.vtkLegendBoxActor()

        if labels is None:
            # use existing labels
            if not self._labels:
                raise Exception('No labels input.\n\n' +
                                'Add labels to individual items when adding them to' +
                                'the plotting object with the "label=" parameter.  ' +
                                'or enter them as the "labels" parameter.')

            self.legend.SetNumberOfEntries(len(self._labels))
            for i, (vtk_object, text, color) in enumerate(self._labels):
                self.legend.SetEntry(i, vtk_object, text, parse_color(color))

        else:
            self.legend.SetNumberOfEntries(len(labels))
            legendface = single_triangle()
            for i, (text, color) in enumerate(labels):
                self.legend.SetEntry(i, legendface, text, parse_color(color))

        if size:
            self.legend.SetPosition2(size[0], size[1])

        if bcolor is None:
            self.legend.UseBackgroundOff()
        else:
            self.legend.UseBackgroundOn()
            self.legend.SetBackgroundColor(bcolor)

        if border:
            self.legend.BorderOn()
        else:
            self.legend.BorderOff()

        # Add to renderer
        self.add_actor(self.legend, reset_camera=False, name=name)
        return self.legend

    @property
    def camera_position(self):
        """ Returns camera position of active render window """
        return [self.camera.GetPosition(),
                self.camera.GetFocalPoint(),
                self.camera.GetViewUp()]

    @camera_position.setter
    def camera_position(self, camera_location):
        """ Set camera position of active render window """
        if camera_location is None:
            return

        # everything is set explicitly
        self.camera.SetPosition(camera_location[0])
        self.camera.SetFocalPoint(camera_location[1])
        self.camera.SetViewUp(camera_location[2])

        # reset clipping range
        self.renderer.ResetCameraClippingRange()
        self.camera_set = True

    def reset_camera(self):
        """
        Reset camera so it slides along the vector defined from camera
        position to focal point until all of the actors can be seen.
        """
        self.renderer.ResetCamera()
        self._render()

    def isometric_view(self):
        """
        Resets the camera to a default isometric view showing all the
        actors in the scene.
        """
        self.camera_position = self.get_default_cam_pos()
        self.camera_set = False
        return self.reset_camera()

    def set_background(self, color):
        """
        Sets background color

        Parameters
        ----------
        color : string or 3 item list, optional, defaults to white
            Either a string, rgb list, or hex color string.  For example:
                color='white'
                color='w'
                color=[1, 1, 1]
                color='#FFFFFF'

        """
        if color is None:
            color = rcParams['background']
        if isinstance(color, str):
            if color.lower() in 'paraview' or color.lower() in 'pv':
                # Use the default ParaView background color
                color = PV_BACKGROUND
            else:
                color = vtki.string_to_rgb(color)
        self.renderer.SetBackground(color)

    @property
    def background_color(self):
        """ Returns background color """
        return self.renderer.GetBackground()

    @background_color.setter
    def background_color(self, color):
        """ Sets background color """
        self.set_background(color)

    def start_image_filter(self):
        """ creates an image filter """
        self.ifilter = vtk.vtkWindowToImageFilter()
        self.ifilter.SetInput(self.ren_win)
        self.ifilter.SetInputBufferTypeToRGB()
        self.ifilter.ReadFrontBufferOff()

    def remove_legend(self):
        """ Removes legend actor """
        if hasattr(self, 'legend'):
            self.remove_actor(self.legend, reset_camera=False)
            self._render()

    def enable_cell_picking(self, mesh=None, callback=None):
        """
        Enables picking of cells.  Press r to enable retangle based
        selection.  Press "r" again to turn it off.  Selection will be
        saved to self.picked_cells.

        Uses last input mesh for input

        Parameters
        ----------
        mesh : vtk.UnstructuredGrid, optional
            UnstructuredGrid grid to select cells from.  Uses last
            input grid by default.

        callback : function, optional
            When input, calls this function after a selection is made.
            The picked_cells are input as the first parameter to this function.

        """
        if mesh is None:
            if not hasattr(self, 'mesh'):
                raise Exception('Input a mesh into the Plotter class first or '
                                + 'or set it in this function')
            mesh = self.mesh

        def pick_call_back(picker, event_id):
            extract = vtk.vtkExtractGeometry()
            mesh.cell_arrays['orig_extract_id'] = np.arange(mesh.n_cells)
            extract.SetInputData(mesh)
            extract.SetImplicitFunction(picker.GetFrustum())
            extract.Update()
            self.picked_cells = vtki.wrap(extract.GetOutput())

            if callback is not None:
                callback(self.picked_cells)

        area_picker = vtk.vtkAreaPicker()
        area_picker.AddObserver(vtk.vtkCommand.EndPickEvent, pick_call_back)

        style = vtk.vtkInteractorStyleRubberBandPick()
        self.iren.SetInteractorStyle(style)
        self.iren.SetPicker(area_picker)


    def export_vtkjs(self, filename, compress_arrays=False):
        """Export the current rendering scene as a VTKjs scene for rendering
        in a web browser"""
        if not hasattr(self, 'ren_win'):
            raise RuntimeError('Export must be called before showing/closing the scene.')
        return export_plotter_vtkjs(self, filename, compress_arrays=compress_arrays)


class Plotter(BasePlotter):
    """
    Plotting object to display vtk meshes or numpy arrays.

    Example
    -------
    >>> import vtki
    >>> from vtki import examples
    >>> mesh = examples.load_hexbeam()
    >>> another_mesh = examples.load_uniform()
    >>> plotter = vtki.Plotter()
    >>> _ = plotter.add_mesh(mesh, color='red')
    >>> _ = plotter.add_mesh(another_mesh, color='blue')
    >>> plotter.show() # doctest:+SKIP

    Parameters
    ----------
    off_screen : bool, optional
        Renders off screen when False.  Useful for automated screenshots.

    notebook : bool, optional
        When True, the resulting plot is placed inline a jupyter notebook.
        Assumes a jupyter console is active.  Automatically enables off_screen.

    """
    last_update_time = 0.0
    q_pressed = False
    right_timer_id = -1

    def __init__(self, off_screen=False, notebook=None):
        """
        Initialize a vtk plotting object
        """
        super(Plotter, self).__init__()
        log.debug('Initializing')
        def onTimer(iren, eventId):
            if 'TimerEvent' == eventId:
                self.iren.TerminateApp()

        if vtki.TESTING_OFFSCREEN:
            off_screen = True

        if notebook is None:
            if run_from_ipython():
                notebook = type(get_ipython()).__module__.startswith('ipykernel.')

        self.notebook = notebook
        if self.notebook:
            off_screen = True
        self.off_screen = off_screen

        # initialize render window
        self.ren_win = vtk.vtkRenderWindow()
        self.ren_win.AddRenderer(self.renderer)

        if self.off_screen:
            self.ren_win.SetOffScreenRendering(1)
        else:  # Allow user to interact
            self.iren = vtk.vtkRenderWindowInteractor()
            self.iren.SetDesiredUpdateRate(30.0)
            self.iren.SetRenderWindow(self.ren_win)
            self.enable_trackball_style()
            self.iren.AddObserver("KeyPressEvent", self.key_press_event)

        # Set background
        self.set_background(rcParams['background'])

        # add timer event if interactive render exists
        if hasattr(self, 'iren'):
            self.iren.AddObserver(vtk.vtkCommand.TimerEvent, onTimer)


    def show(self, title=None, window_size=None, interactive=True,
             auto_close=True, interactive_update=False, full_screen=False,
             screenshot=False):
        """
        Creates plotting window

        Parameters
        ----------
        title : string, optional
            Title of plotting window.

        window_size : list, optional
            Window size in pixels.  Defaults to [1024, 768]

        interactive : bool, optional
            Enabled by default.  Allows user to pan and move figure.

        auto_close : bool, optional
            Enabled by default.  Exits plotting session when user closes the
            window when interactive is True.

        interactive_update: bool, optional
            Disabled by default.  Allows user to non-blocking draw,
            user should call Update() in each iteration.

        full_screen : bool, optional
            Opens window in full screen.  When enabled, ignores window_size.
            Default False.

        Returns
        -------
        cpos : list
            List of camera position, focal point, and view up

        """
        # reset unless camera for the first render unless camera is set
        if self.first_time and not self.camera_set:
            self.camera_position = self.get_default_cam_pos()
            self.renderer.ResetCamera()
            self.first_time = False

        if title:
            self.ren_win.SetWindowName(title)

        # if full_screen:
        if full_screen:
            self.ren_win.SetFullScreen(True)
            self.ren_win.BordersOn()  # super buggy when disabled
        else:
            if window_size is None:
                window_size = rcParams['window_size']
            self.ren_win.SetSize(window_size[0], window_size[1])

        # Render
        log.debug('Rendering')
        self.ren_win.Render()

        if interactive and (not self.off_screen):
            try:  # interrupts will be caught here
                log.debug('Starting iren')
                self.iren.Initialize()
                if not interactive_update:
                    self.iren.Start()
            except KeyboardInterrupt:
                log.debug('KeyboardInterrupt')
                self.close()
                raise KeyboardInterrupt

        # Get camera position before closing
        cpos = self.camera_position

        if self.notebook:
            # sanity check
            try:
                import IPython
            except ImportError:
                raise Exception('Install IPython to display image in a notebook')

            img = PIL.Image.fromarray(self.screenshot())
            disp = IPython.display.display(img)

        # take screenshot
        if screenshot:
            if screenshot == True:
                img = self.screenshot(return_img=True)
            else:
                img = self.screenshot(screenshot, return_img=True)

        if auto_close:
            self.close()

        if self.notebook:
            return disp

        if screenshot:
            return cpos, img

        return cpos

    def plot(self, *args, **kwargs):
        """ Present for backwards compatibility. Use `show()` instead """
        return self.show(*args, **kwargs)

    def render(self):
        """ renders main window """
        self.ren_win.Render()


def arrows_actor(pdata):
    """ Creates an actor composed of arrows """

    # Create arrow object
    arrow = vtk.vtkArrowSource()
    arrow.Update()
    glyph3D = vtk.vtkGlyph3D()
    glyph3D.SetSourceData(arrow.GetOutput())
    glyph3D.SetInputData(pdata)
    glyph3D.SetVectorModeToUseVector()
    glyph3D.Update()

    # Create mapper
    mapper = vtk.vtkDataSetMapper()
    mapper.SetInputConnection(glyph3D.GetOutputPort())

    # Create actor
    actor = vtk.vtkActor()
    actor.SetMapper(mapper)
    actor.GetProperty().LightingOff()

    return actor


def single_triangle():
    """ A single PolyData triangle """
    points = np.zeros((3, 3))
    points[1] = [1, 0, 0]
    points[2] = [0.5, 0.707, 0]
    cells = np.array([[3, 0, 1, 2]], ctypes.c_long)
    return vtki.PolyData(points, cells)


def parse_color(color):
    """ Parses color into a vtk friendly rgb list """
    if color is None:
        color = rcParams['color']
    if isinstance(color, str):
        return vtki.string_to_rgb(color)
    elif len(color) == 3:
        return color
    else:
        raise Exception("""
    Invalid color input
    Must ba string, rgb list, or hex color string.  For example:
        color='white'
        color='w'
        color=[1, 1, 1]
        color='#FFFFFF'""")


def parse_font_family(font_family):
    """ checks font name """
    # check font name
    font_family = font_family.lower()
    if font_family not in ['courier', 'times', 'arial']:
        raise Exception('Font must be either "courier", "times" ' +
                        'or "arial"')

    return FONT_KEYS[font_family]<|MERGE_RESOLUTION|>--- conflicted
+++ resolved
@@ -1211,17 +1211,10 @@
                 self.add_bounding_box(color=color)
         if hasattr(self, 'cube_axes_actor'):
             self.cube_axes_actor.SetBounds(self.bounds)
-<<<<<<< HEAD
             if not np.allclose(self.scale, [1.0, 1.0, 1.0]):
                 self.cube_axes_actor.SetUse2DMode(True)
             else:
                 self.cube_axes_actor.SetUse2DMode(False)
-        if hasattr(self, 'bounding_box_actor'):
-            color = self.bounding_box_actor.GetProperty().GetColor()
-            self.remove_bounding_box()
-            self.add_bounding_box(color=color)
-=======
->>>>>>> 5d7c7e25
 
     def remove_bounding_box(self):
         if hasattr(self, '_box_object'):
